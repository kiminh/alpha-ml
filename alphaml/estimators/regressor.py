import numpy as np
from sklearn.utils.multiclass import type_of_target
from sklearn.metrics import mean_squared_error
from alphaml.estimators.base_estimator import BaseEstimator
from alphaml.engine.automl import AutoMLRegressor
from alphaml.engine.components.data_manager import DataManager
<<<<<<< HEAD
=======
from alphaml.utils.metrics_util import get_metric
>>>>>>> 709b52f0


class Regressor(BaseEstimator):
    """This class implements the classification task. """

    def fit(self, data, **kwargs):
        """Fit the classifier to given training data.

        Parameters
        ----------

        data : instance of DataManager.

        metric : callable, optional (default='autosklearn.metrics.mean_squared_error').

        dataset_name : str, optional (default=None)
            Create nicer output. If None, a string will be determined by the
            md5 hash of the dataset.

        Returns
        -------
        self

        """
<<<<<<< HEAD

        metric = mean_squared_error if 'metric' not in kwargs else kwargs['metric']
=======
>>>>>>> 709b52f0
        # feat_type = None if 'feat_type' not in kwargs else kwargs['feat_type']
        # dataset_name = None if 'dataset_name' not in kwargs else kwargs['dataset_name']
        # # The number of evaluations.
        # runcount = None if 'runcount' not in kwargs else kwargs['runcount']

        # Check the task type: {continuous}
        task_type = type_of_target(data.train_y)
        if task_type != 'continuous':
            raise ValueError("UNSUPPORTED TASK TYPE: %s!" % task_type)
        self.task_type = task_type
        kwargs['task_type'] = task_type
        assert data is not None and isinstance(data, DataManager)

<<<<<<< HEAD
        if isinstance(metric, str):
            from sklearn.metrics import mean_absolute_error, explained_variance_score, r2_score, mean_squared_log_error
            if metric == 'mse':
                metric = mean_squared_error
            elif metric == 'msle':
                metric = mean_squared_log_error
            elif metric == 'mae':
                metric = mean_absolute_error
            elif metric == 'evs':
                metric = explained_variance_score
            elif metric == 'r2':
                metric = r2_score
            else:
                raise ValueError('UNSUPPORTED metric: %s' % metric)
        if not hasattr(metric, '__call__'):
            raise ValueError('Input metric is not callable!')
=======
        metric = mean_squared_error if 'metric' not in kwargs else kwargs['metric']
        metric = get_metric(metric)
>>>>>>> 709b52f0
        kwargs['metric'] = metric

        super().fit(data, **kwargs)

        return self

    def predict(self, X, batch_size=None, n_jobs=1):
        """Predict classes for X.

        Parameters
        ----------
        X : array-like or sparse matrix of shape = [n_samples, n_features]

        Returns
        -------
        y : array of shape = [n_samples] or [n_samples, n_labels]
            The predicted classes.

        """
        return super().predict(X, batch_size=batch_size, n_jobs=n_jobs)

    def get_automl(self):
        return AutoMLRegressor<|MERGE_RESOLUTION|>--- conflicted
+++ resolved
@@ -4,10 +4,7 @@
 from alphaml.estimators.base_estimator import BaseEstimator
 from alphaml.engine.automl import AutoMLRegressor
 from alphaml.engine.components.data_manager import DataManager
-<<<<<<< HEAD
-=======
 from alphaml.utils.metrics_util import get_metric
->>>>>>> 709b52f0
 
 
 class Regressor(BaseEstimator):
@@ -32,11 +29,6 @@
         self
 
         """
-<<<<<<< HEAD
-
-        metric = mean_squared_error if 'metric' not in kwargs else kwargs['metric']
-=======
->>>>>>> 709b52f0
         # feat_type = None if 'feat_type' not in kwargs else kwargs['feat_type']
         # dataset_name = None if 'dataset_name' not in kwargs else kwargs['dataset_name']
         # # The number of evaluations.
@@ -50,27 +42,8 @@
         kwargs['task_type'] = task_type
         assert data is not None and isinstance(data, DataManager)
 
-<<<<<<< HEAD
-        if isinstance(metric, str):
-            from sklearn.metrics import mean_absolute_error, explained_variance_score, r2_score, mean_squared_log_error
-            if metric == 'mse':
-                metric = mean_squared_error
-            elif metric == 'msle':
-                metric = mean_squared_log_error
-            elif metric == 'mae':
-                metric = mean_absolute_error
-            elif metric == 'evs':
-                metric = explained_variance_score
-            elif metric == 'r2':
-                metric = r2_score
-            else:
-                raise ValueError('UNSUPPORTED metric: %s' % metric)
-        if not hasattr(metric, '__call__'):
-            raise ValueError('Input metric is not callable!')
-=======
         metric = mean_squared_error if 'metric' not in kwargs else kwargs['metric']
         metric = get_metric(metric)
->>>>>>> 709b52f0
         kwargs['metric'] = metric
 
         super().fit(data, **kwargs)
