--- conflicted
+++ resolved
@@ -57,27 +57,8 @@
 
         # Options for multiclass averaging.
         average = 'weighted'
-<<<<<<< HEAD
-        if isinstance(metric, str):
-            from sklearn.metrics import f1_score, roc_auc_score, precision_score, recall_score
-            if metric == 'accuracy':
-                metric = accuracy_score
-            elif metric == 'f1':
-                metric = f1_score
-            elif metric == 'auc':
-                metric = roc_auc_score
-            elif metric == 'precision':
-                metric = precision_score
-            elif metric == 'recall':
-                metric = recall_score
-            else:
-                raise ValueError('UNSUPPORTED metric: %s' % metric)
-        if not hasattr(metric, '__call__'):
-            raise ValueError('Input metric is not callable!')
-=======
 
         metric = get_metric(metric)
->>>>>>> 709b52f0
         kwargs['metric'] = metric
 
         super().fit(data, **kwargs)
