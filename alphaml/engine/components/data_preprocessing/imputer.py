--- conflicted
+++ resolved
@@ -46,10 +46,6 @@
             df[col] = impute_col(df[col], "categorical")
         else:
             raise TypeError("Unknow data type:", dtype)
-<<<<<<< HEAD
-        print("Coltype:",dtype)
-=======
->>>>>>> 709b52f0
     return df
 
 
