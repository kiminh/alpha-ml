--- conflicted
+++ resolved
@@ -78,15 +78,10 @@
     @save_ease(save_dir='./data/save_models')
     def get_estimator(self, config, x, y, if_load=False, **kwargs):
         save_path = kwargs['save_path']
-<<<<<<< HEAD
-        if config['estimator'] is not None and config['estimator'] != 'xgboost' \
-                and if_load and os.path.exists(save_path):
-=======
         estimator_name = config['estimator']
         if isinstance(estimator_name, tuple):
             estimator_name = estimator_name[0]
         if if_load and os.path.exists(save_path) and estimator_name != 'xgboost':
->>>>>>> 87a3f6e1
             with open(save_path, 'rb') as f:
                 estimator = pkl.load(f)
                 print("Estimator loaded from", save_path)
