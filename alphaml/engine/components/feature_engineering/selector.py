--- conflicted
+++ resolved
@@ -6,9 +6,6 @@
 from sklearn.feature_selection import f_classif, mutual_info_classif, chi2
 from sklearn.ensemble import RandomForestClassifier
 from sklearn.linear_model import LogisticRegression
-<<<<<<< HEAD
-=======
-
 
 # def find_worst_feature(data, labels, clf, selected):
 #     best_perf = -1
@@ -87,8 +84,6 @@
 #
 #     return selected
 
-
->>>>>>> 094219e2
 class BaseSelector:
 
     def __init__(self):
